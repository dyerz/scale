---
# roles/common/tasks/main.yml
- name: Disable firewall
  service: name=firewalld state=stopped enabled=false
  become: true

- name: Install python-pip
  yum: name=python-pip
  become: true

- name: Disable selinux
  copy: src=config dest=/etc/selinux/config
  become: true
<<<<<<< HEAD

#- name: Set permissive mode
#  command: setenforce 0
#  become: true
=======
  notify:
    - set permissive mode
>>>>>>> 8367fae1

- name: Install docker-py
  pip: name=docker-py version=1.5.0
  become: true

# seems to be a conflict with this and device-mapper. Just showed up 12/15 so it might be bug with a recent yum repo update?
#- name: Remove lvm2
#  yum: name=lvm2 state=absent
#  become: true

- name: Install docker
  yum: name=docker
  become: true

- name: Setup docker
  template: src=docker.j2 dest='/etc/sysconfig/docker'
  become: true

- name: docker service
  service: name=docker state=started enabled=true
  become: true<|MERGE_RESOLUTION|>--- conflicted
+++ resolved
@@ -11,15 +11,8 @@
 - name: Disable selinux
   copy: src=config dest=/etc/selinux/config
   become: true
-<<<<<<< HEAD
-
-#- name: Set permissive mode
-#  command: setenforce 0
-#  become: true
-=======
-  notify:
-    - set permissive mode
->>>>>>> 8367fae1
+#  notify:
+#    - set permissive mode
 
 - name: Install docker-py
   pip: name=docker-py version=1.5.0
