--- conflicted
+++ resolved
@@ -55,21 +55,24 @@
   npm: name=gulp global=true
   become: true
 
-<<<<<<< HEAD
 - name: Install python google-apputils
   tags: build-scale
   pip: name=google-apputils
-=======
+
+- name: Verify scale folder
+  stat: path={{ scale_build_root }}
+  register: scale_root_folder
+
 - name: Create scale folder
   tags: [ build-scale, build-scale-sync ]
   file: path='{{ scale_build_root }}' state=directory mode=755
   become: true
+  when: scale_root_folder.stat.exists == False
 
 - name: Install scale
   tags: [ build-scale, build-scale-sync ]
+  sudo: no
   synchronize: src="{{ playbook_dir }}/.." dest='{{ scale_build_root }}' delete=yes
->>>>>>> 827f571e
-  become: true
 
 - name: Install python build libraries
   tags: [ build-scale, build-scale-minimal ]
@@ -77,18 +80,8 @@
   become: true
 
 - name: Install npm ui dependencies
-<<<<<<< HEAD
-  tags: build-scale
-  npm: path=/scale/scale-ui
-  become: true
-
-- name: Remove previous gulp
-  tags: build-scale
-  file: path=/scale/scale-ui/deploy state=absent
-=======
   tags: [ build-scale, build-scale-minimal ]
   npm: path='{{ scale_build_root }}/scale-ui'
->>>>>>> 827f571e
 
 - name: Build ui with gulp
   tags: [ build-scale, build-scale-minimal ]
@@ -99,23 +92,13 @@
   file: path=/scale/scale/ui state=absent
 
 - name: Create ui target
-<<<<<<< HEAD
-  tags: build-scale
-  file: path=/scale/scale/ui/scale-ui state=directory
-
-- name: Install ui files
-  tags: build-scale
-  unarchive: copy=no src={{ item }} dest=/scale/scale/ui/scale-ui
-  with_fileglob: "/scale/scale-ui/deploy/scale*.tar.gz"
-=======
   tags: [ build-scale, build-scale-minimal ]
   file: path='{{ scale_build_root }}/scale/ui' state=directory
 
 - name: Install ui files
-  tags: [ build-scale, build-scale-minimal ]
-  unarchive: copy=no src=$archive dest='{{ scale_build_root }}/scale/ui'
-  with_fileglob: "{{ scale_build_root }}/scale-ui/deploy/scale*.tar.gz"
->>>>>>> 827f571e
+  tags: build-scale
+  unarchive: copy=no src={{ item }} dest='{{ scale_build_root }}/scale/ui'
+  with_fileglob: "/{{ scale_build_root }}/scale-ui/deploy/scale*.tar.gz"
 
 - name: Install local_settings.py
   tags: [ build-scale, build-scale-minimal ]
@@ -125,15 +108,9 @@
   tags: [ build-scale, build-scale-minimal ]
   django_manage: command=makemigrations app_path='{{ django_build_dir }}'
 
-<<<<<<< HEAD
 #- name: Create docs
-#  tags: build-scale
-#  command: make code_docs html chdir=/scale/scale/docs
-=======
-- name: Create docs
-  tags: [ build-scale, build-scale-minimal ]
-  command: make code_docs html chdir='{{ scale_build_root }}/scale/docs'
->>>>>>> 827f571e
+#  tags: [ build-scale, build-scale-minimal ]
+#  command: make code_docs html chdir='{{ scale_build_root }}/scale/docs'
 
 - name: Collect static files.
   tags: [ build-scale, build-scale-minimal ]
@@ -144,11 +121,7 @@
   synchronize: src='{{ scale_build_root }}/scale' dest='{{ scale_build_root }}/dockerfiles/framework/scale'
 
 - name: Build scale docker image
-<<<<<<< HEAD
-  tags: [build-scale, build-scale-docker]
-=======
   tags: [ build-scale, build-scale-docker ]
->>>>>>> 827f571e
   docker_image:
     path: "{{ scale_build_root }}/dockerfiles/framework/scale"
     name: "scale"
@@ -157,17 +130,6 @@
   become: true
   notify:
     - push scale
-
-#- name: Build scale noentry docker image
-#  tags: [build-scale, build-scale-docker, build-scale-noentry]
-#  docker_image:
-#    path: "/scale/dockerfiles/framework/scale-noentry"
-#    name: "scale-noentry"
-#    tag: "{{ scale_docker_version }}"
-#    state: build
-#  become: true
-#  notify:
-#    - push scale-noentry
 
 #- name: Build scale-slave docker image
 #  tags: [build-scale, build-scale-docker]
@@ -181,11 +143,7 @@
 #    - push scale-slave
 
 - name: Build scale-web docker image
-<<<<<<< HEAD
-  tags: [build-scale, build-scale-docker]
-=======
   tags: [ build-scale, build-scale-docker ]
->>>>>>> 827f571e
   docker_image:
     path: "{{ scale_build_root }}/dockerfiles/framework/scale-web"
     name: "scale-web"
@@ -207,11 +165,7 @@
     - push scale-httpd
 
 - name: Build scale-web-static docker image
-<<<<<<< HEAD
-  tags: [build-scale, build-scale-docker]
-=======
   tags: [ build-scale, build-scale-docker ]
->>>>>>> 827f571e
   docker_image:
     path: "{{ scale_build_root }}/dockerfiles/framework/scale-web-static"
     name: "scale-web-static"
