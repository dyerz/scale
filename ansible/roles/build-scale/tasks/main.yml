--- conflicted
+++ resolved
@@ -96,15 +96,9 @@
   file: path='{{ scale_build_root }}/scale/ui' state=directory
 
 - name: Install ui files
-<<<<<<< HEAD
-  tags: build-scale
-  unarchive: copy=no src={{ item }} dest='{{ scale_build_root }}/scale/ui'
-  with_fileglob: "/{{ scale_build_root }}/scale-ui/deploy/scale*.tar.gz"
-=======
   tags: [ build-scale, build-scale-minimal ]
   unarchive: copy=no src='{{ item }}' dest='{{ scale_build_root }}/scale/ui'
   with_fileglob: "{{ scale_build_root }}/scale-ui/deploy/scale*.tar.gz"
->>>>>>> 07d3b368
 
 - name: Install local_settings.py
   tags: [ build-scale, build-scale-minimal ]
