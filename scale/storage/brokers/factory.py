--- conflicted
+++ resolved
@@ -1,17 +1,8 @@
-<<<<<<< HEAD
-'''Defines the factory for creating brokers'''
-from storage.brokers.nfs_broker import NfsBroker, FsBroker
-
-
-BROKERS = {NfsBroker.broker_type: NfsBroker,
-           FsBroker.broker_type: FsBroker}
-=======
 """Defines the factory for creating brokers"""
 from storage.brokers.host_broker import HostBroker
 
 
 BROKERS = {HostBroker().broker_type: HostBroker}
->>>>>>> 565031d3
 
 
 def get_broker(broker_type):
