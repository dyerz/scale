--- conflicted
+++ resolved
@@ -93,21 +93,19 @@
     mesos_task = _create_base_task(task)
     mesos_task.container.type = mesos_pb2.ContainerInfo.DOCKER
     mesos_task.container.docker.image = task.docker_image
-<<<<<<< HEAD
     
     logger.info('docker params: %s', task.docker_params)
     
     # add parameters
-    for k ,v in task.docker_params:
+#     for param in task.docker_params:
+#         mesos_task.container.docker.parameters.add(key=param.flag, value=param.value)
+
+    for k, v in task.docker_params:
 #         mesos_task.container.docker.parameters.add(key=k, value=v)
         param = mesos_task.container.docker.parameters.add()
         param.key = k
         param.value = v
         
-=======
-    for param in task.docker_params:
-        mesos_task.container.docker.parameters.add(key=param.flag, value=param.value)
->>>>>>> 565031d3
     if task.is_docker_privileged:
         mesos_task.container.docker.privileged = True
 
